--- conflicted
+++ resolved
@@ -1,1014 +1,896 @@
-﻿using GVFS.Common;
-using GVFS.Common.FileSystem;
-using GVFS.Common.Git;
-using GVFS.Common.NamedPipes;
-using GVFS.Common.Tracing;
-using GVFS.Virtualization.Background;
-using GVFS.Virtualization.BlobSize;
-using GVFS.Virtualization.FileSystem;
-using GVFS.Virtualization.Projection;
-using System;
-using System.Collections.Concurrent;
-using System.Collections.Generic;
-using System.IO;
-using System.Linq;
-using System.Threading;
-
-namespace GVFS.Virtualization
-{
-    public class FileSystemCallbacks : IDisposable, IHeartBeatMetadataProvider
-    {
-        private const string EtwArea = nameof(FileSystemCallbacks);
-
-        private static readonly GitCommandLineParser.Verbs LeavesProjectionUnchangedVerbs =
-            GitCommandLineParser.Verbs.AddOrStage |
-            GitCommandLineParser.Verbs.Commit |
-            GitCommandLineParser.Verbs.Status |
-            GitCommandLineParser.Verbs.UpdateIndex;
-
-        private readonly string logsHeadPath;
-
-        private GVFSContext context;
-        private GVFSGitObjects gitObjects;
-        private ModifiedPathsDatabase modifiedPaths;
-        private ConcurrentHashSet<string> newlyCreatedFileAndFolderPaths;
-        private ConcurrentDictionary<string, PlaceHolderCreateCounter> placeHolderCreationCount;
-        private BackgroundFileSystemTaskRunner backgroundFileSystemTaskRunner;
-        private FileSystemVirtualizer fileSystemVirtualizer;
-        private FileProperties logsHeadFileProperties;
-
-        private GitStatusCache gitStatusCache;
-        private bool enableGitStatusCache;
-
-        public FileSystemCallbacks(GVFSContext context, GVFSGitObjects gitObjects, RepoMetadata repoMetadata, FileSystemVirtualizer fileSystemVirtualizer, GitStatusCache gitStatusCache)
-            : this(
-                  context,
-                  gitObjects,
-                  repoMetadata,
-                  new BlobSizes(context.Enlistment.BlobSizesRoot, context.FileSystem, context.Tracer),
-                  gitIndexProjection: null,
-                  backgroundFileSystemTaskRunner: null,
-                  fileSystemVirtualizer: fileSystemVirtualizer,
-                  gitStatusCache: gitStatusCache)
-        {
-        }
-
-        public FileSystemCallbacks(
-            GVFSContext context,
-            GVFSGitObjects gitObjects,
-            RepoMetadata repoMetadata,
-            BlobSizes blobSizes,
-            GitIndexProjection gitIndexProjection,
-            BackgroundFileSystemTaskRunner backgroundFileSystemTaskRunner,
-            FileSystemVirtualizer fileSystemVirtualizer,
-            GitStatusCache gitStatusCache = null)
-        {
-            this.logsHeadFileProperties = null;
-
-            this.context = context;
-            this.gitObjects = gitObjects;
-            this.fileSystemVirtualizer = fileSystemVirtualizer;
-
-            this.placeHolderCreationCount = new ConcurrentDictionary<string, PlaceHolderCreateCounter>(StringComparer.OrdinalIgnoreCase);
-            this.newlyCreatedFileAndFolderPaths = new ConcurrentHashSet<string>(StringComparer.OrdinalIgnoreCase);
-
-            string error;
-            if (!ModifiedPathsDatabase.TryLoadOrCreate(
-                this.context.Tracer,
-                Path.Combine(this.context.Enlistment.DotGVFSRoot, GVFSConstants.DotGVFS.Databases.ModifiedPaths),
-                this.context.FileSystem,
-                out this.modifiedPaths,
-                out error))
-            {
-                throw new InvalidRepoException(error);
-            }
-
-            this.BlobSizes = blobSizes;
-            this.BlobSizes.Initialize();
-
-            PlaceholderListDatabase placeholders;
-            if (!PlaceholderListDatabase.TryCreate(
-                this.context.Tracer,
-                Path.Combine(this.context.Enlistment.DotGVFSRoot, GVFSConstants.DotGVFS.Databases.PlaceholderList),
-                this.context.FileSystem,
-                out placeholders,
-                out error))
-            {
-                throw new InvalidRepoException(error);
-            }
-
-            this.GitIndexProjection = gitIndexProjection ?? new GitIndexProjection(
-                context,
-                gitObjects,
-                this.BlobSizes,
-                repoMetadata,
-                fileSystemVirtualizer,
-                placeholders,
-                this.modifiedPaths);
-
-            if (backgroundFileSystemTaskRunner != null)
-            {
-                this.backgroundFileSystemTaskRunner = backgroundFileSystemTaskRunner;
-                this.backgroundFileSystemTaskRunner.SetCallbacks(
-                    this.PreBackgroundOperation,
-                    this.ExecuteBackgroundOperation,
-                    this.PostBackgroundOperation);
-            }
-            else
-            {
-                this.backgroundFileSystemTaskRunner = new BackgroundFileSystemTaskRunner(
-                    this.context,
-                    this.PreBackgroundOperation,
-                    this.ExecuteBackgroundOperation,
-                    this.PostBackgroundOperation,
-                    Path.Combine(context.Enlistment.DotGVFSRoot, GVFSConstants.DotGVFS.Databases.BackgroundFileSystemTasks));
-            }
-
-            this.enableGitStatusCache = gitStatusCache != null;
-
-            // If the status cache is not enabled, create a dummy GitStatusCache that will never be initialized
-            // This lets us from having to add null checks to callsites into GitStatusCache.
-            this.gitStatusCache = gitStatusCache ?? new GitStatusCache(context, TimeSpan.Zero);
-
-            this.logsHeadPath = Path.Combine(this.context.Enlistment.WorkingDirectoryRoot, GVFSConstants.DotGit.Logs.Head);
-
-            EventMetadata metadata = new EventMetadata();
-            metadata.Add("placeholders.Count", placeholders.EstimatedCount);
-            metadata.Add("background.Count", this.backgroundFileSystemTaskRunner.Count);
-            metadata.Add(TracingConstants.MessageKey.InfoMessage, $"{nameof(FileSystemCallbacks)} created");
-            this.context.Tracer.RelatedEvent(EventLevel.Informational, $"{nameof(FileSystemCallbacks)}_Constructor", metadata);
-        }
-
-        public IProfilerOnlyIndexProjection GitIndexProjectionProfiler
-        {
-            get { return this.GitIndexProjection; }
-        }
-
-        public int BackgroundOperationCount
-        {
-            get { return this.backgroundFileSystemTaskRunner.Count; }
-        }
-
-        public BlobSizes BlobSizes { get; private set; }
-
-        public GitIndexProjection GitIndexProjection { get; private set; }
-
-        public bool IsMounted { get; private set; }
-
-        /// <summary>
-        /// Returns true for paths that begin with ".git\" (regardless of case)
-        /// </summary>
-        public static bool IsPathInsideDotGit(string relativePath)
-        {
-            return relativePath.StartsWith(GVFSConstants.DotGit.Root + Path.DirectorySeparatorChar, StringComparison.OrdinalIgnoreCase);
-        }
-
-        public bool TryStart(out string error)
-        {
-            this.modifiedPaths.RemoveEntriesWithParentFolderEntry(this.context.Tracer);
-            this.modifiedPaths.WriteAllEntriesAndFlush();
-
-            if (!this.fileSystemVirtualizer.TryStart(this, out error))
-            {
-                return false;
-            }
-
-            this.GitIndexProjection.Initialize(this.backgroundFileSystemTaskRunner);
-
-            if (this.enableGitStatusCache)
-            {
-                this.gitStatusCache.Initialize();
-            }
-
-            this.backgroundFileSystemTaskRunner.Start();
-
-            this.IsMounted = true;
-            return true;
-        }
-
-        public void Stop()
-        {
-            // Shutdown the GitStatusCache before other
-            // components that it depends on.
-            this.gitStatusCache.Shutdown();
-
-            this.fileSystemVirtualizer.PrepareToStop();
-            this.backgroundFileSystemTaskRunner.Shutdown();
-            this.GitIndexProjection.Shutdown();
-            this.BlobSizes.Shutdown();
-            this.fileSystemVirtualizer.Stop();
-            this.IsMounted = false;
-        }
-
-        public void Dispose()
-        {
-            if (this.BlobSizes != null)
-            {
-                this.BlobSizes.Dispose();
-                this.BlobSizes = null;
-            }
-
-            if (this.fileSystemVirtualizer != null)
-            {
-                this.fileSystemVirtualizer.Dispose();
-                this.fileSystemVirtualizer = null;
-            }
-
-            if (this.GitIndexProjection != null)
-            {
-                this.GitIndexProjection.Dispose();
-                this.GitIndexProjection = null;
-            }
-
-            if (this.modifiedPaths != null)
-            {
-                this.modifiedPaths.Dispose();
-                this.modifiedPaths = null;
-            }
-
-            if (this.gitStatusCache != null)
-            {
-                this.gitStatusCache.Dispose();
-                this.gitStatusCache = null;
-            }
-
-            if (this.backgroundFileSystemTaskRunner != null)
-            {
-                this.backgroundFileSystemTaskRunner.Dispose();
-                this.backgroundFileSystemTaskRunner = null;
-            }
-
-            if (this.context != null)
-            {
-                this.context.Dispose();
-                this.context = null;
-            }
-        }
-
-        public bool IsReadyForExternalAcquireLockRequests(NamedPipeMessages.LockData requester, out string denyMessage)
-        {
-            if (!this.IsMounted)
-            {
-                denyMessage = "Waiting for mount to complete";
-                return false;
-            }
-
-            if (this.BackgroundOperationCount != 0)
-            {
-                denyMessage = "Waiting for GVFS to release the lock";
-                return false;
-            }
-
-            if (!this.GitIndexProjection.IsProjectionParseComplete())
-            {
-                denyMessage = "Waiting for GVFS to parse index and update placeholder files";
-                return false;
-            }
-
-            if (!this.gitStatusCache.IsReadyForExternalAcquireLockRequests(requester, out denyMessage))
-            {
-                return false;
-            }
-
-            // Even though we're returning true and saying it's safe to ask for the lock
-            // there is no guarantee that the lock will be acquired, because GVFS itself
-            // could obtain the lock before the external holder gets it. Setting up an 
-            // appropriate error message in case that happens
-            denyMessage = "Waiting for GVFS to release the lock";
-
-            return true;
-        }
-
-        public EventMetadata GetMetadataForHeartBeat(ref EventLevel eventLevel)
-        {
-            EventMetadata metadata = new EventMetadata();
-            if (this.placeHolderCreationCount.Count > 0)
-            {
-                ConcurrentDictionary<string, PlaceHolderCreateCounter> collectedData = this.placeHolderCreationCount;
-                this.placeHolderCreationCount = new ConcurrentDictionary<string, PlaceHolderCreateCounter>(StringComparer.OrdinalIgnoreCase);
-
-                int count = 0;
-                foreach (KeyValuePair<string, PlaceHolderCreateCounter> processCount in
-                    collectedData.OrderByDescending((KeyValuePair<string, PlaceHolderCreateCounter> kvp) => kvp.Value.Count))
-                {
-                    ++count;
-                    if (count > 10)
-                    {
-                        break;
-                    }
-
-                    metadata.Add("ProcessName" + count, processCount.Key);
-                    metadata.Add("ProcessCount" + count, processCount.Value.Count);
-                }
-
-                eventLevel = EventLevel.Informational;
-            }
-
-            metadata.Add("ModifiedPathsCount", this.modifiedPaths.Count);
-            metadata.Add("PlaceholderCount", this.GitIndexProjection.EstimatedPlaceholderCount);
-            if (this.gitStatusCache.WriteTelemetryandReset(metadata))
-            {
-                eventLevel = EventLevel.Informational;
-            }
-
-            metadata.Add(nameof(RepoMetadata.Instance.EnlistmentId), RepoMetadata.Instance.EnlistmentId);
-            metadata.Add(
-                "PhysicalDiskInfo", 
-                GVFSPlatform.Instance.GetPhysicalDiskInfo(
-                    this.context.Enlistment.WorkingDirectoryRoot,
-                    sizeStatsOnly: true));
-
-            return metadata;
-        }
-
-        public void ForceIndexProjectionUpdate(bool invalidateProjection, bool invalidateModifiedPaths)
-        {
-            this.InvalidateState(invalidateProjection, invalidateModifiedPaths);
-            this.GitIndexProjection.WaitForProjectionUpdate();
-        }
-
-        public NamedPipeMessages.ReleaseLock.Response TryReleaseExternalLock(int pid)
-        {
-            return this.GitIndexProjection.TryReleaseExternalLock(pid);
-        }
-
-        public IEnumerable<string> GetAllModifiedPaths()
-        {
-            return this.modifiedPaths.GetAllModifiedPaths();
-        }
-
-        public virtual void OnIndexFileChange()
-        {
-            string lockedGitCommand = this.context.Repository.GVFSLock.GetLockedGitCommand();
-            GitCommandLineParser gitCommand = new GitCommandLineParser(lockedGitCommand);
-            if (!gitCommand.IsValidGitCommand)
-            {
-                // Something wrote to the index without holding the GVFS lock, so we invalidate the projection
-                this.InvalidateState(invalidateProjection: true, invalidateModifiedPaths: false);
-
-                // But this isn't something we expect to see, so log a warning
-                EventMetadata metadata = new EventMetadata
-                {
-                    { "Area", EtwArea },
-                    { TracingConstants.MessageKey.WarningMessage, "Index modified without git holding GVFS lock" },
-                };
-
-                this.context.Tracer.RelatedEvent(EventLevel.Warning, $"{nameof(this.OnIndexFileChange)}_NoLock", metadata);
-            }
-        }
-
-        public void InvalidateGitStatusCache()
-        {
-            this.gitStatusCache.Invalidate();
-
-            // If there are background tasks queued up, then it will be
-            // refreshed after they have been processed.
-            if (this.backgroundFileSystemTaskRunner.Count == 0)
-            {
-                this.gitStatusCache.RefreshAsynchronously();
-            }
-        }
-
-        public virtual void OnLogsHeadChange()
-        {
-            // Don't open the .git\logs\HEAD file here to check its attributes as we're in a callback for the .git folder
-            this.logsHeadFileProperties = null;
-        }
-
-        public void OnHeadOrRefChanged()
-        {
-            this.InvalidateGitStatusCache();
-        }
-
-        /// <summary>
-        /// This method signals that the repository git exclude file
-        /// has been modified (i.e. .git/info/exclude)
-        /// </summary>
-        public void OnExcludeFileChanged()
-        {
-            this.InvalidateGitStatusCache();
-        }
-
-        public void OnFileCreated(string relativePath)
-        {
-            this.newlyCreatedFileAndFolderPaths.Add(relativePath);
-            this.backgroundFileSystemTaskRunner.Enqueue(FileSystemTask.OnFileCreated(relativePath));
-        }
-
-        public void OnFileOverwritten(string relativePath)
-        {
-            this.backgroundFileSystemTaskRunner.Enqueue(FileSystemTask.OnFileOverwritten(relativePath));
-        }
-
-        public void OnFileSuperseded(string relativePath)
-        {
-            this.backgroundFileSystemTaskRunner.Enqueue(FileSystemTask.OnFileSuperseded(relativePath));
-        }
-
-        public void OnFileConvertedToFull(string relativePath)
-        {
-            this.backgroundFileSystemTaskRunner.Enqueue(FileSystemTask.OnFileConvertedToFull(relativePath));
-        }
-
-        public virtual void OnFileRenamed(string oldRelativePath, string newRelativePath)
-        {
-            this.backgroundFileSystemTaskRunner.Enqueue(FileSystemTask.OnFileRenamed(oldRelativePath, newRelativePath));
-        }
-
-        public virtual void OnFileHardLinkCreated(string newLinkRelativePath)
-        {
-            this.backgroundFileSystemTaskRunner.Enqueue(FileSystemTask.OnFileHardLinkCreated(newLinkRelativePath));
-        }
-
-        public virtual void OnFileSymLinkCreated(string newLinkRelativePath)
-        {
-            this.backgroundFileSystemTaskRunner.Enqueue(FileSystemTask.OnFileSymLinkCreated(newLinkRelativePath));
-        }
-
-        public void OnFileDeleted(string relativePath)
-        {
-            this.backgroundFileSystemTaskRunner.Enqueue(FileSystemTask.OnFileDeleted(relativePath));
-        }
-
-        public void OnFilePreDelete(string relativePath)
-        {
-            this.backgroundFileSystemTaskRunner.Enqueue(FileSystemTask.OnFilePreDelete(relativePath));
-        }
-
-        public void OnFolderCreated(string relativePath)
-        {
-            this.newlyCreatedFileAndFolderPaths.Add(relativePath);
-            this.backgroundFileSystemTaskRunner.Enqueue(FileSystemTask.OnFolderCreated(relativePath));
-        }
-
-        public virtual void OnFolderRenamed(string oldRelativePath, string newRelativePath)
-        {
-            this.backgroundFileSystemTaskRunner.Enqueue(FileSystemTask.OnFolderRenamed(oldRelativePath, newRelativePath));
-        }
-
-        public void OnFolderDeleted(string relativePath)
-        {
-            this.backgroundFileSystemTaskRunner.Enqueue(FileSystemTask.OnFolderDeleted(relativePath));
-        }
-
-        public void OnFolderPreDelete(string relativePath)
-        {
-            this.backgroundFileSystemTaskRunner.Enqueue(FileSystemTask.OnFolderPreDelete(relativePath));
-        }
-
-        public void OnPlaceholderFileCreated(string relativePath, string sha, string triggeringProcessImageFileName)
-        {
-            this.GitIndexProjection.OnPlaceholderFileCreated(relativePath, sha);
-
-            // Note: Because OnPlaceholderFileCreated is not synchronized on all platforms it is possible that GVFS will double count
-            // the creation of file placeholders if multiple requests for the same file are received at the same time on different
-            // threads.                         
-            this.placeHolderCreationCount.AddOrUpdate(
-                triggeringProcessImageFileName,
-                (imageName) => { return new PlaceHolderCreateCounter(); },
-                (key, oldCount) => { oldCount.Increment(); return oldCount; });
-        }
-
-        public void OnPlaceholderCreateBlockedForGit()
-        {
-            this.GitIndexProjection.OnPlaceholderCreateBlockedForGit();
-        }
-
-        public void OnPlaceholderFolderCreated(string relativePath)
-        {
-            this.GitIndexProjection.OnPlaceholderFolderCreated(relativePath);
-        }
-
-        public void OnPlaceholderFolderExpanded(string relativePath)
-        {
-            this.GitIndexProjection.OnPlaceholderFolderExpanded(relativePath);
-        }
-
-        public FileProperties GetLogsHeadFileProperties()
-        {
-            // Use a temporary FileProperties in case another thread sets this.logsHeadFileProperties before this 
-            // method returns
-            FileProperties properties = this.logsHeadFileProperties;
-            if (properties == null)
-            {
-                try
-                {
-                    properties = this.context.FileSystem.GetFileProperties(this.logsHeadPath);
-                    this.logsHeadFileProperties = properties;
-                }
-                catch (Exception e)
-                {
-                    EventMetadata metadata = this.CreateEventMetadata(relativePath: null, exception: e);
-                    this.context.Tracer.RelatedWarning(metadata, "GetLogsHeadFileProperties: Exception thrown from GetFileProperties", Keywords.Telemetry);
-
-                    properties = FileProperties.DefaultFile;
-
-                    // Leave logsHeadFileProperties null to indicate that it is still needs to be refreshed
-                    this.logsHeadFileProperties = null;
-                }
-            }
-
-            return properties;
-        }
-
-<<<<<<< HEAD
-        public void LaunchPostFetchJob(List<string> packIndexes)
-        {
-            lock (this.postFetchJobLock)
-            {
-                if (this.postFetchJobThread?.IsAlive == true)
-                {
-                    this.context.Tracer.RelatedWarning("Dropping post-fetch job since previous job is still running");
-                    return;
-                }
-
-                if (this.stopping)
-                {
-                    this.context.Tracer.RelatedWarning("Dropping post-fetch job since attempting to unmount");
-                    return;
-                }
-
-                this.postFetchJobThread = new Thread(() => this.PostFetchJob(packIndexes));
-                this.postFetchJobThread.IsBackground = true;
-                this.postFetchJobThread.Start();
-            }
-        }
-
-        private void InvalidateState(bool invalidateProjection, bool invalidateModifiedPaths)
-        {
-            if (invalidateProjection)
-            {
-                this.GitIndexProjection.InvalidateProjection();
-            }
-
-            if (invalidateModifiedPaths)
-            {
-                this.GitIndexProjection.InvalidateModifiedFiles();
-                this.backgroundFileSystemTaskRunner.Enqueue(FileSystemTask.OnIndexWriteRequiringModifiedPathsValidation());
-            }
-
-            this.InvalidateGitStatusCache();
-            this.newlyCreatedFileAndFolderPaths.Clear();
-        }
-
-        private void PostFetchJob(List<string> packIndexes)
-        {
-            try
-            {
-                using (FileBasedLock postFetchFileLock = GVFSPlatform.Instance.CreateFileBasedLock(
-                    this.context.FileSystem,
-                    this.context.Tracer,
-                    Path.Combine(this.context.Enlistment.GitObjectsRoot, PostFetchLock)))
-                {
-                    if (!postFetchFileLock.TryAcquireLock())
-                    {
-                        this.context.Tracer.RelatedInfo(PostFetchTelemetryKey + ": Skipping post-fetch work since another process holds the lock");
-                        return;
-                    }
-
-                    this.postFetchGitProcess = new GitProcess(this.context.Enlistment);
-
-                    using (ITracer activity = this.context.Tracer.StartActivity("TryWriteMultiPackIndex", EventLevel.Informational, Keywords.Telemetry, metadata: null))
-                    {
-                        string midxLockFile = Path.Combine(this.context.Enlistment.GitPackRoot, MultiPackIndexLock);
-                        this.context.FileSystem.TryDeleteFile(midxLockFile);
-
-                        if (this.stopping)
-                        {
-                            this.context.Tracer.RelatedWarning(
-                                metadata: null,
-                                message: PostFetchTelemetryKey + ": Not launching 'git multi-pack-index' because the mount is stopping",
-                                keywords: Keywords.Telemetry);
-                            return;
-                        }
-
-                        GitProcess.Result result = this.postFetchGitProcess.WriteMultiPackIndex(this.context.Enlistment.GitObjectsRoot);
-
-                        if (!this.stopping && result.ExitCodeIsFailure)
-                        {
-                            this.context.Tracer.RelatedWarning(
-                                metadata: null,
-                                message: PostFetchTelemetryKey + ": Failed to generate multi-pack-index for new packfiles:" + result.Errors,
-                                keywords: Keywords.Telemetry);
-                            return;
-                        }
-                    }
-
-                    if (packIndexes == null || packIndexes.Count == 0)
-                    {
-                        this.context.Tracer.RelatedInfo(PostFetchTelemetryKey + ": Skipping commit-graph write due to no new packfiles");
-                        return;
-                    }
-
-                    using (ITracer activity = this.context.Tracer.StartActivity("TryWriteGitCommitGraph", EventLevel.Informational, Keywords.Telemetry, metadata: null))
-                    {
-                        string graphLockFile = Path.Combine(this.context.Enlistment.GitObjectsRoot, "info", CommitGraphLock);
-                        this.context.FileSystem.TryDeleteFile(graphLockFile);
-
-                        if (this.stopping)
-                        {
-                            this.context.Tracer.RelatedWarning(
-                                metadata: null,
-                                message: PostFetchTelemetryKey + ": Not launching 'git commit-graph' because the mount is stopping",
-                                keywords: Keywords.Telemetry);
-                            return;
-                        }
-
-                        GitProcess.Result result = this.postFetchGitProcess.WriteCommitGraph(this.context.Enlistment.GitObjectsRoot, packIndexes);
-
-                        if (!this.stopping && result.ExitCodeIsFailure)
-                        {
-                            this.context.Tracer.RelatedWarning(
-                                metadata: null,
-                                message: PostFetchTelemetryKey + ": Failed to generate commit-graph for new packfiles:" + result.Errors,
-                                keywords: Keywords.Telemetry);
-                            return;
-                        }
-                    }
-                }
-            }
-            catch (IOException e)
-            {
-                this.context.Tracer.RelatedWarning(
-                    metadata: this.CreateEventMetadata(null, e),
-                    message: PostFetchTelemetryKey + ": IOException while running post-fetch job: " + e.Message,
-                    keywords: Keywords.Telemetry);
-            }
-            catch (Exception e)
-            {
-                this.context.Tracer.RelatedError(
-                    metadata: this.CreateEventMetadata(null, e),
-                    message: PostFetchTelemetryKey + ": Exception while running post-fetch job: " + e.Message,
-                    keywords: Keywords.Telemetry);
-                Environment.Exit((int)ReturnCode.GenericError);
-            }
-        }
-
-=======
->>>>>>> 539148ab
-        private bool GitCommandLeavesProjectionUnchanged(GitCommandLineParser gitCommand)
-        {
+﻿using GVFS.Common;
+using GVFS.Common.FileSystem;
+using GVFS.Common.Git;
+using GVFS.Common.NamedPipes;
+using GVFS.Common.Tracing;
+using GVFS.Virtualization.Background;
+using GVFS.Virtualization.BlobSize;
+using GVFS.Virtualization.FileSystem;
+using GVFS.Virtualization.Projection;
+using System;
+using System.Collections.Concurrent;
+using System.Collections.Generic;
+using System.IO;
+using System.Linq;
+using System.Threading;
+
+namespace GVFS.Virtualization
+{
+    public class FileSystemCallbacks : IDisposable, IHeartBeatMetadataProvider
+    {
+        private const string EtwArea = nameof(FileSystemCallbacks);
+
+        private static readonly GitCommandLineParser.Verbs LeavesProjectionUnchangedVerbs =
+            GitCommandLineParser.Verbs.AddOrStage |
+            GitCommandLineParser.Verbs.Commit |
+            GitCommandLineParser.Verbs.Status |
+            GitCommandLineParser.Verbs.UpdateIndex;
+
+        private readonly string logsHeadPath;
+
+        private GVFSContext context;
+        private GVFSGitObjects gitObjects;
+        private ModifiedPathsDatabase modifiedPaths;
+        private ConcurrentHashSet<string> newlyCreatedFileAndFolderPaths;
+        private ConcurrentDictionary<string, PlaceHolderCreateCounter> placeHolderCreationCount;
+        private BackgroundFileSystemTaskRunner backgroundFileSystemTaskRunner;
+        private FileSystemVirtualizer fileSystemVirtualizer;
+        private FileProperties logsHeadFileProperties;
+
+        private GitStatusCache gitStatusCache;
+        private bool enableGitStatusCache;
+
+        public FileSystemCallbacks(GVFSContext context, GVFSGitObjects gitObjects, RepoMetadata repoMetadata, FileSystemVirtualizer fileSystemVirtualizer, GitStatusCache gitStatusCache)
+            : this(
+                  context,
+                  gitObjects,
+                  repoMetadata,
+                  new BlobSizes(context.Enlistment.BlobSizesRoot, context.FileSystem, context.Tracer),
+                  gitIndexProjection: null,
+                  backgroundFileSystemTaskRunner: null,
+                  fileSystemVirtualizer: fileSystemVirtualizer,
+                  gitStatusCache: gitStatusCache)
+        {
+        }
+
+        public FileSystemCallbacks(
+            GVFSContext context,
+            GVFSGitObjects gitObjects,
+            RepoMetadata repoMetadata,
+            BlobSizes blobSizes,
+            GitIndexProjection gitIndexProjection,
+            BackgroundFileSystemTaskRunner backgroundFileSystemTaskRunner,
+            FileSystemVirtualizer fileSystemVirtualizer,
+            GitStatusCache gitStatusCache = null)
+        {
+            this.logsHeadFileProperties = null;
+
+            this.context = context;
+            this.gitObjects = gitObjects;
+            this.fileSystemVirtualizer = fileSystemVirtualizer;
+
+            this.placeHolderCreationCount = new ConcurrentDictionary<string, PlaceHolderCreateCounter>(StringComparer.OrdinalIgnoreCase);
+            this.newlyCreatedFileAndFolderPaths = new ConcurrentHashSet<string>(StringComparer.OrdinalIgnoreCase);
+
+            string error;
+            if (!ModifiedPathsDatabase.TryLoadOrCreate(
+                this.context.Tracer,
+                Path.Combine(this.context.Enlistment.DotGVFSRoot, GVFSConstants.DotGVFS.Databases.ModifiedPaths),
+                this.context.FileSystem,
+                out this.modifiedPaths,
+                out error))
+            {
+                throw new InvalidRepoException(error);
+            }
+
+            this.BlobSizes = blobSizes;
+            this.BlobSizes.Initialize();
+
+            PlaceholderListDatabase placeholders;
+            if (!PlaceholderListDatabase.TryCreate(
+                this.context.Tracer,
+                Path.Combine(this.context.Enlistment.DotGVFSRoot, GVFSConstants.DotGVFS.Databases.PlaceholderList),
+                this.context.FileSystem,
+                out placeholders,
+                out error))
+            {
+                throw new InvalidRepoException(error);
+            }
+
+            this.GitIndexProjection = gitIndexProjection ?? new GitIndexProjection(
+                context,
+                gitObjects,
+                this.BlobSizes,
+                repoMetadata,
+                fileSystemVirtualizer,
+                placeholders,
+                this.modifiedPaths);
+
+            if (backgroundFileSystemTaskRunner != null)
+            {
+                this.backgroundFileSystemTaskRunner = backgroundFileSystemTaskRunner;
+                this.backgroundFileSystemTaskRunner.SetCallbacks(
+                    this.PreBackgroundOperation,
+                    this.ExecuteBackgroundOperation,
+                    this.PostBackgroundOperation);
+            }
+            else
+            {
+                this.backgroundFileSystemTaskRunner = new BackgroundFileSystemTaskRunner(
+                    this.context,
+                    this.PreBackgroundOperation,
+                    this.ExecuteBackgroundOperation,
+                    this.PostBackgroundOperation,
+                    Path.Combine(context.Enlistment.DotGVFSRoot, GVFSConstants.DotGVFS.Databases.BackgroundFileSystemTasks));
+            }
+
+            this.enableGitStatusCache = gitStatusCache != null;
+
+            // If the status cache is not enabled, create a dummy GitStatusCache that will never be initialized
+            // This lets us from having to add null checks to callsites into GitStatusCache.
+            this.gitStatusCache = gitStatusCache ?? new GitStatusCache(context, TimeSpan.Zero);
+
+            this.logsHeadPath = Path.Combine(this.context.Enlistment.WorkingDirectoryRoot, GVFSConstants.DotGit.Logs.Head);
+
+            EventMetadata metadata = new EventMetadata();
+            metadata.Add("placeholders.Count", placeholders.EstimatedCount);
+            metadata.Add("background.Count", this.backgroundFileSystemTaskRunner.Count);
+            metadata.Add(TracingConstants.MessageKey.InfoMessage, $"{nameof(FileSystemCallbacks)} created");
+            this.context.Tracer.RelatedEvent(EventLevel.Informational, $"{nameof(FileSystemCallbacks)}_Constructor", metadata);
+        }
+
+        public IProfilerOnlyIndexProjection GitIndexProjectionProfiler
+        {
+            get { return this.GitIndexProjection; }
+        }
+
+        public int BackgroundOperationCount
+        {
+            get { return this.backgroundFileSystemTaskRunner.Count; }
+        }
+
+        public BlobSizes BlobSizes { get; private set; }
+
+        public GitIndexProjection GitIndexProjection { get; private set; }
+
+        public bool IsMounted { get; private set; }
+
+        /// <summary>
+        /// Returns true for paths that begin with ".git\" (regardless of case)
+        /// </summary>
+        public static bool IsPathInsideDotGit(string relativePath)
+        {
+            return relativePath.StartsWith(GVFSConstants.DotGit.Root + Path.DirectorySeparatorChar, StringComparison.OrdinalIgnoreCase);
+        }
+
+        public bool TryStart(out string error)
+        {
+            this.modifiedPaths.RemoveEntriesWithParentFolderEntry(this.context.Tracer);
+            this.modifiedPaths.WriteAllEntriesAndFlush();
+
+            if (!this.fileSystemVirtualizer.TryStart(this, out error))
+            {
+                return false;
+            }
+
+            this.GitIndexProjection.Initialize(this.backgroundFileSystemTaskRunner);
+
+            if (this.enableGitStatusCache)
+            {
+                this.gitStatusCache.Initialize();
+            }
+
+            this.backgroundFileSystemTaskRunner.Start();
+
+            this.IsMounted = true;
+            return true;
+        }
+
+        public void Stop()
+        {
+            // Shutdown the GitStatusCache before other
+            // components that it depends on.
+            this.gitStatusCache.Shutdown();
+
+            this.fileSystemVirtualizer.PrepareToStop();
+            this.backgroundFileSystemTaskRunner.Shutdown();
+            this.GitIndexProjection.Shutdown();
+            this.BlobSizes.Shutdown();
+            this.fileSystemVirtualizer.Stop();
+            this.IsMounted = false;
+        }
+
+        public void Dispose()
+        {
+            if (this.BlobSizes != null)
+            {
+                this.BlobSizes.Dispose();
+                this.BlobSizes = null;
+            }
+
+            if (this.fileSystemVirtualizer != null)
+            {
+                this.fileSystemVirtualizer.Dispose();
+                this.fileSystemVirtualizer = null;
+            }
+
+            if (this.GitIndexProjection != null)
+            {
+                this.GitIndexProjection.Dispose();
+                this.GitIndexProjection = null;
+            }
+
+            if (this.modifiedPaths != null)
+            {
+                this.modifiedPaths.Dispose();
+                this.modifiedPaths = null;
+            }
+
+            if (this.gitStatusCache != null)
+            {
+                this.gitStatusCache.Dispose();
+                this.gitStatusCache = null;
+            }
+
+            if (this.backgroundFileSystemTaskRunner != null)
+            {
+                this.backgroundFileSystemTaskRunner.Dispose();
+                this.backgroundFileSystemTaskRunner = null;
+            }
+
+            if (this.context != null)
+            {
+                this.context.Dispose();
+                this.context = null;
+            }
+        }
+
+        public bool IsReadyForExternalAcquireLockRequests(NamedPipeMessages.LockData requester, out string denyMessage)
+        {
+            if (!this.IsMounted)
+            {
+                denyMessage = "Waiting for mount to complete";
+                return false;
+            }
+
+            if (this.BackgroundOperationCount != 0)
+            {
+                denyMessage = "Waiting for GVFS to release the lock";
+                return false;
+            }
+
+            if (!this.GitIndexProjection.IsProjectionParseComplete())
+            {
+                denyMessage = "Waiting for GVFS to parse index and update placeholder files";
+                return false;
+            }
+
+            if (!this.gitStatusCache.IsReadyForExternalAcquireLockRequests(requester, out denyMessage))
+            {
+                return false;
+            }
+
+            // Even though we're returning true and saying it's safe to ask for the lock
+            // there is no guarantee that the lock will be acquired, because GVFS itself
+            // could obtain the lock before the external holder gets it. Setting up an 
+            // appropriate error message in case that happens
+            denyMessage = "Waiting for GVFS to release the lock";
+
+            return true;
+        }
+
+        public EventMetadata GetMetadataForHeartBeat(ref EventLevel eventLevel)
+        {
+            EventMetadata metadata = new EventMetadata();
+            if (this.placeHolderCreationCount.Count > 0)
+            {
+                ConcurrentDictionary<string, PlaceHolderCreateCounter> collectedData = this.placeHolderCreationCount;
+                this.placeHolderCreationCount = new ConcurrentDictionary<string, PlaceHolderCreateCounter>(StringComparer.OrdinalIgnoreCase);
+
+                int count = 0;
+                foreach (KeyValuePair<string, PlaceHolderCreateCounter> processCount in
+                    collectedData.OrderByDescending((KeyValuePair<string, PlaceHolderCreateCounter> kvp) => kvp.Value.Count))
+                {
+                    ++count;
+                    if (count > 10)
+                    {
+                        break;
+                    }
+
+                    metadata.Add("ProcessName" + count, processCount.Key);
+                    metadata.Add("ProcessCount" + count, processCount.Value.Count);
+                }
+
+                eventLevel = EventLevel.Informational;
+            }
+
+            metadata.Add("ModifiedPathsCount", this.modifiedPaths.Count);
+            metadata.Add("PlaceholderCount", this.GitIndexProjection.EstimatedPlaceholderCount);
+            if (this.gitStatusCache.WriteTelemetryandReset(metadata))
+            {
+                eventLevel = EventLevel.Informational;
+            }
+
+            metadata.Add(nameof(RepoMetadata.Instance.EnlistmentId), RepoMetadata.Instance.EnlistmentId);
+            metadata.Add(
+                "PhysicalDiskInfo", 
+                GVFSPlatform.Instance.GetPhysicalDiskInfo(
+                    this.context.Enlistment.WorkingDirectoryRoot,
+                    sizeStatsOnly: true));
+
+            return metadata;
+        }
+
+        public void ForceIndexProjectionUpdate(bool invalidateProjection, bool invalidateModifiedPaths)
+        {
+            this.InvalidateState(invalidateProjection, invalidateModifiedPaths);
+            this.GitIndexProjection.WaitForProjectionUpdate();
+        }
+
+        public NamedPipeMessages.ReleaseLock.Response TryReleaseExternalLock(int pid)
+        {
+            return this.GitIndexProjection.TryReleaseExternalLock(pid);
+        }
+
+        public IEnumerable<string> GetAllModifiedPaths()
+        {
+            return this.modifiedPaths.GetAllModifiedPaths();
+        }
+
+        public virtual void OnIndexFileChange()
+        {
+            string lockedGitCommand = this.context.Repository.GVFSLock.GetLockedGitCommand();
+            GitCommandLineParser gitCommand = new GitCommandLineParser(lockedGitCommand);
+            if (!gitCommand.IsValidGitCommand)
+            {
+                // Something wrote to the index without holding the GVFS lock, so we invalidate the projection
+                this.InvalidateState(invalidateProjection: true, invalidateModifiedPaths: false);
+
+                // But this isn't something we expect to see, so log a warning
+                EventMetadata metadata = new EventMetadata
+                {
+                    { "Area", EtwArea },
+                    { TracingConstants.MessageKey.WarningMessage, "Index modified without git holding GVFS lock" },
+                };
+
+                this.context.Tracer.RelatedEvent(EventLevel.Warning, $"{nameof(this.OnIndexFileChange)}_NoLock", metadata);
+            }
+        }
+
+        public void InvalidateGitStatusCache()
+        {
+            this.gitStatusCache.Invalidate();
+
+            // If there are background tasks queued up, then it will be
+            // refreshed after they have been processed.
+            if (this.backgroundFileSystemTaskRunner.Count == 0)
+            {
+                this.gitStatusCache.RefreshAsynchronously();
+            }
+        }
+
+        public virtual void OnLogsHeadChange()
+        {
+            // Don't open the .git\logs\HEAD file here to check its attributes as we're in a callback for the .git folder
+            this.logsHeadFileProperties = null;
+        }
+
+        public void OnHeadOrRefChanged()
+        {
+            this.InvalidateGitStatusCache();
+        }
+
+        /// <summary>
+        /// This method signals that the repository git exclude file
+        /// has been modified (i.e. .git/info/exclude)
+        /// </summary>
+        public void OnExcludeFileChanged()
+        {
+            this.InvalidateGitStatusCache();
+        }
+
+        public void OnFileCreated(string relativePath)
+        {
+            this.newlyCreatedFileAndFolderPaths.Add(relativePath);
+            this.backgroundFileSystemTaskRunner.Enqueue(FileSystemTask.OnFileCreated(relativePath));
+        }
+
+        public void OnFileOverwritten(string relativePath)
+        {
+            this.backgroundFileSystemTaskRunner.Enqueue(FileSystemTask.OnFileOverwritten(relativePath));
+        }
+
+        public void OnFileSuperseded(string relativePath)
+        {
+            this.backgroundFileSystemTaskRunner.Enqueue(FileSystemTask.OnFileSuperseded(relativePath));
+        }
+
+        public void OnFileConvertedToFull(string relativePath)
+        {
+            this.backgroundFileSystemTaskRunner.Enqueue(FileSystemTask.OnFileConvertedToFull(relativePath));
+        }
+
+        public virtual void OnFileRenamed(string oldRelativePath, string newRelativePath)
+        {
+            this.backgroundFileSystemTaskRunner.Enqueue(FileSystemTask.OnFileRenamed(oldRelativePath, newRelativePath));
+        }
+
+        public virtual void OnFileHardLinkCreated(string newLinkRelativePath)
+        {
+            this.backgroundFileSystemTaskRunner.Enqueue(FileSystemTask.OnFileHardLinkCreated(newLinkRelativePath));
+        }
+
+        public virtual void OnFileSymLinkCreated(string newLinkRelativePath)
+        {
+            this.backgroundFileSystemTaskRunner.Enqueue(FileSystemTask.OnFileSymLinkCreated(newLinkRelativePath));
+        }
+
+        public void OnFileDeleted(string relativePath)
+        {
+            this.backgroundFileSystemTaskRunner.Enqueue(FileSystemTask.OnFileDeleted(relativePath));
+        }
+
+        public void OnFilePreDelete(string relativePath)
+        {
+            this.backgroundFileSystemTaskRunner.Enqueue(FileSystemTask.OnFilePreDelete(relativePath));
+        }
+
+        public void OnFolderCreated(string relativePath)
+        {
+            this.newlyCreatedFileAndFolderPaths.Add(relativePath);
+            this.backgroundFileSystemTaskRunner.Enqueue(FileSystemTask.OnFolderCreated(relativePath));
+        }
+
+        public virtual void OnFolderRenamed(string oldRelativePath, string newRelativePath)
+        {
+            this.backgroundFileSystemTaskRunner.Enqueue(FileSystemTask.OnFolderRenamed(oldRelativePath, newRelativePath));
+        }
+
+        public void OnFolderDeleted(string relativePath)
+        {
+            this.backgroundFileSystemTaskRunner.Enqueue(FileSystemTask.OnFolderDeleted(relativePath));
+        }
+
+        public void OnFolderPreDelete(string relativePath)
+        {
+            this.backgroundFileSystemTaskRunner.Enqueue(FileSystemTask.OnFolderPreDelete(relativePath));
+        }
+
+        public void OnPlaceholderFileCreated(string relativePath, string sha, string triggeringProcessImageFileName)
+        {
+            this.GitIndexProjection.OnPlaceholderFileCreated(relativePath, sha);
+
+            // Note: Because OnPlaceholderFileCreated is not synchronized on all platforms it is possible that GVFS will double count
+            // the creation of file placeholders if multiple requests for the same file are received at the same time on different
+            // threads.                         
+            this.placeHolderCreationCount.AddOrUpdate(
+                triggeringProcessImageFileName,
+                (imageName) => { return new PlaceHolderCreateCounter(); },
+                (key, oldCount) => { oldCount.Increment(); return oldCount; });
+        }
+
+        public void OnPlaceholderCreateBlockedForGit()
+        {
+            this.GitIndexProjection.OnPlaceholderCreateBlockedForGit();
+        }
+
+        public void OnPlaceholderFolderCreated(string relativePath)
+        {
+            this.GitIndexProjection.OnPlaceholderFolderCreated(relativePath);
+        }
+
+        public void OnPlaceholderFolderExpanded(string relativePath)
+        {
+            this.GitIndexProjection.OnPlaceholderFolderExpanded(relativePath);
+        }
+
+        public FileProperties GetLogsHeadFileProperties()
+        {
+            // Use a temporary FileProperties in case another thread sets this.logsHeadFileProperties before this 
+            // method returns
+            FileProperties properties = this.logsHeadFileProperties;
+            if (properties == null)
+            {
+                try
+                {
+                    properties = this.context.FileSystem.GetFileProperties(this.logsHeadPath);
+                    this.logsHeadFileProperties = properties;
+                }
+                catch (Exception e)
+                {
+                    EventMetadata metadata = this.CreateEventMetadata(relativePath: null, exception: e);
+                    this.context.Tracer.RelatedWarning(metadata, "GetLogsHeadFileProperties: Exception thrown from GetFileProperties", Keywords.Telemetry);
+
+                    properties = FileProperties.DefaultFile;
+
+                    // Leave logsHeadFileProperties null to indicate that it is still needs to be refreshed
+                    this.logsHeadFileProperties = null;
+                }
+            }
+
+            return properties;
+        }
+
+        private void InvalidateState(bool invalidateProjection, bool invalidateModifiedPaths)
+        {
+            if (invalidateProjection)
+            {
+                this.GitIndexProjection.InvalidateProjection();
+            }
+
+            if (invalidateModifiedPaths)
+            {
+                this.GitIndexProjection.InvalidateModifiedFiles();
+                this.backgroundFileSystemTaskRunner.Enqueue(FileSystemTask.OnIndexWriteRequiringModifiedPathsValidation());
+            }
+
+            this.InvalidateGitStatusCache();
+            this.newlyCreatedFileAndFolderPaths.Clear();
+        }
+
+        private bool GitCommandLeavesProjectionUnchanged(GitCommandLineParser gitCommand)
+        {
+            return
+                gitCommand.IsVerb(LeavesProjectionUnchangedVerbs) ||
+                gitCommand.IsResetSoftOrMixed() ||
+                gitCommand.IsCheckoutWithFilePaths();
+        }
+
+        private bool GitCommandRequiresModifiedPathValidationAfterIndexChange(GitCommandLineParser gitCommand)
+        {
             return
-                gitCommand.IsVerb(LeavesProjectionUnchangedVerbs) ||
-                gitCommand.IsResetSoftOrMixed() ||
-                gitCommand.IsCheckoutWithFilePaths();
-        }
-
-        private bool GitCommandRequiresModifiedPathValidationAfterIndexChange(GitCommandLineParser gitCommand)
-        {
-            return
-                gitCommand.IsVerb(GitCommandLineParser.Verbs.UpdateIndex) ||
-                gitCommand.IsResetMixed();
-        }
-
-        private FileSystemTaskResult PreBackgroundOperation()
-        {
-            return this.GitIndexProjection.OpenIndexForRead();
-        }
-
-        private FileSystemTaskResult ExecuteBackgroundOperation(FileSystemTask gitUpdate)
-        {
-            EventMetadata metadata = new EventMetadata();
-
-            FileSystemTaskResult result;
-
-            switch (gitUpdate.Operation)
-            {
-                case FileSystemTask.OperationType.OnFileCreated:
-                case FileSystemTask.OperationType.OnFailedPlaceholderDelete:
-                case FileSystemTask.OperationType.OnFileHardLinkCreated:
-                case FileSystemTask.OperationType.OnFileSymLinkCreated:
-                    metadata.Add("virtualPath", gitUpdate.VirtualPath);
-                    result = this.AddModifiedPathAndRemoveFromPlaceholderList(gitUpdate.VirtualPath);
-                    break;
-
-                case FileSystemTask.OperationType.OnFileRenamed:
-                    metadata.Add("oldVirtualPath", gitUpdate.OldVirtualPath);
-                    metadata.Add("virtualPath", gitUpdate.VirtualPath);
-                    result = FileSystemTaskResult.Success;
-                    if (!string.IsNullOrEmpty(gitUpdate.OldVirtualPath) && !IsPathInsideDotGit(gitUpdate.OldVirtualPath))
-                    {
-                        if (this.newlyCreatedFileAndFolderPaths.Contains(gitUpdate.OldVirtualPath))
-                        {
-                            result = this.TryRemoveModifiedPath(gitUpdate.OldVirtualPath, isFolder: false);
-                        }
-                        else
-                        {
-                            result = this.AddModifiedPathAndRemoveFromPlaceholderList(gitUpdate.OldVirtualPath);
-                        }
-                    }
-
-                    if (result == FileSystemTaskResult.Success &&
-                        !string.IsNullOrEmpty(gitUpdate.VirtualPath) &&
-                        !IsPathInsideDotGit(gitUpdate.VirtualPath))
-                    {
-                        result = this.AddModifiedPathAndRemoveFromPlaceholderList(gitUpdate.VirtualPath);
-                    }
-
-                    break;
-
-                case FileSystemTask.OperationType.OnFilePreDelete:
-                    // This code assumes that the current implementations of FileSystemVirtualizer will call either
-                    // the PreDelete or the Delete not both so if a new implementation starts calling both
-                    // this will need to be cleaned up to not duplicate the work that is being done.
-                    metadata.Add("virtualPath", gitUpdate.VirtualPath);
-                    if (this.newlyCreatedFileAndFolderPaths.Contains(gitUpdate.VirtualPath))
-                    {
-                        string fullPathToFolder = Path.Combine(this.context.Enlistment.WorkingDirectoryRoot, gitUpdate.VirtualPath);
-                        if (!this.context.FileSystem.FileExists(fullPathToFolder))
-                        {
-                            result = this.TryRemoveModifiedPath(gitUpdate.VirtualPath, isFolder: false);
-                        }
-                        else
-                        {
-                            result = FileSystemTaskResult.Success;
-                        }
-                    }
-                    else
-                    {
-                        result = this.AddModifiedPathAndRemoveFromPlaceholderList(gitUpdate.VirtualPath);
-                    }
-
-                    break;
-
-                case FileSystemTask.OperationType.OnFileDeleted:
-                    // This code assumes that the current implementations of FileSystemVirtualizer will call either
-                    // the PreDelete or the Delete not both so if a new implementation starts calling both
-                    // this will need to be cleaned up to not duplicate the work that is being done.
-                    metadata.Add("virtualPath", gitUpdate.VirtualPath);
-                    if (this.newlyCreatedFileAndFolderPaths.Contains(gitUpdate.VirtualPath))
-                    {
-                        result = this.TryRemoveModifiedPath(gitUpdate.VirtualPath, isFolder: false);
-                    }
-                    else
-                    {
-                        result = this.AddModifiedPathAndRemoveFromPlaceholderList(gitUpdate.VirtualPath);
-                    }
-
-                    break;
-
-                case FileSystemTask.OperationType.OnFileOverwritten:
-                case FileSystemTask.OperationType.OnFileSuperseded:
-                case FileSystemTask.OperationType.OnFileConvertedToFull:
-                case FileSystemTask.OperationType.OnFailedPlaceholderUpdate:
-                    metadata.Add("virtualPath", gitUpdate.VirtualPath);
-                    result = this.AddModifiedPathAndRemoveFromPlaceholderList(gitUpdate.VirtualPath);
-                    break;
-
-                case FileSystemTask.OperationType.OnFolderCreated:
-                    metadata.Add("virtualPath", gitUpdate.VirtualPath);
-                    result = this.TryAddModifiedPath(gitUpdate.VirtualPath, isFolder: true);
-                    break;
-
-                case FileSystemTask.OperationType.OnFolderRenamed:
-                    result = FileSystemTaskResult.Success;
-                    metadata.Add("oldVirtualPath", gitUpdate.OldVirtualPath);
-                    metadata.Add("virtualPath", gitUpdate.VirtualPath);
-
-                    if (!string.IsNullOrEmpty(gitUpdate.OldVirtualPath) &&
-                        this.newlyCreatedFileAndFolderPaths.Contains(gitUpdate.OldVirtualPath))
-                    {
-                        result = this.TryRemoveModifiedPath(gitUpdate.OldVirtualPath, isFolder: true);
-                    }
-
-                    // An empty destination path means the folder was renamed to somewhere outside of the repo
-                    // Note that only full folders can be moved\renamed, and so there will already be a recursive
-                    // sparse-checkout entry for the virtualPath of the folder being moved (meaning that no 
-                    // additional work is needed for any files\folders inside the folder being moved)
-                    if (result == FileSystemTaskResult.Success && !string.IsNullOrEmpty(gitUpdate.VirtualPath))
-                    {
-                        result = this.TryAddModifiedPath(gitUpdate.VirtualPath, isFolder: true);
-                        if (result == FileSystemTaskResult.Success)
-                        {
-                            this.newlyCreatedFileAndFolderPaths.Add(gitUpdate.VirtualPath);
-
-                            Queue<string> relativeFolderPaths = new Queue<string>();
-                            relativeFolderPaths.Enqueue(gitUpdate.VirtualPath);
-
-                            // Remove old paths from modified paths if in the newly created list
-                            while (relativeFolderPaths.Count > 0)
-                            {
-                                string folderPath = relativeFolderPaths.Dequeue();
-                                if (result == FileSystemTaskResult.Success)
-                                {
-                                    try
-                                    {
-                                        foreach (DirectoryItemInfo itemInfo in this.context.FileSystem.ItemsInDirectory(Path.Combine(this.context.Enlistment.WorkingDirectoryRoot, folderPath)))
-                                        {
-                                            string itemVirtualPath = Path.Combine(folderPath, itemInfo.Name);
-                                            string oldItemVirtualPath = gitUpdate.OldVirtualPath + itemVirtualPath.Substring(gitUpdate.VirtualPath.Length);
-
-                                            this.newlyCreatedFileAndFolderPaths.Add(itemVirtualPath);
-                                            if (this.newlyCreatedFileAndFolderPaths.Contains(oldItemVirtualPath))
-                                            {
-                                                result = this.TryRemoveModifiedPath(oldItemVirtualPath, isFolder: itemInfo.IsDirectory);
-                                            }
-
-                                            if (itemInfo.IsDirectory)
-                                            {
-                                                relativeFolderPaths.Enqueue(itemVirtualPath);
-                                            }
-                                        }
-                                    }
-                                    catch (DirectoryNotFoundException)
-                                    {
-                                        // DirectoryNotFoundException can occur when the renamed folder (or one of its children) is
-                                        // deleted prior to the background thread running
-                                        EventMetadata exceptionMetadata = new EventMetadata();
-                                        exceptionMetadata.Add("Area", "ExecuteBackgroundOperation");
-                                        exceptionMetadata.Add("Operation", gitUpdate.Operation.ToString());
-                                        exceptionMetadata.Add("oldVirtualPath", gitUpdate.OldVirtualPath);
-                                        exceptionMetadata.Add("virtualPath", gitUpdate.VirtualPath);
-                                        exceptionMetadata.Add(TracingConstants.MessageKey.InfoMessage, "DirectoryNotFoundException while traversing folder path");
-                                        exceptionMetadata.Add("folderPath", folderPath);
-                                        this.context.Tracer.RelatedEvent(EventLevel.Informational, "DirectoryNotFoundWhileUpdatingModifiedPaths", exceptionMetadata);
-                                    }
-                                    catch (IOException e)
-                                    {
-                                        metadata.Add("Details", "IOException while traversing folder path");
-                                        metadata.Add("folderPath", folderPath);
-                                        metadata.Add("Exception", e.ToString());
-                                        result = FileSystemTaskResult.RetryableError;
-                                        break;
-                                    }
-                                    catch (UnauthorizedAccessException e)
-                                    {
-                                        metadata.Add("Details", "UnauthorizedAccessException while traversing folder path");
-                                        metadata.Add("folderPath", folderPath);
-                                        metadata.Add("Exception", e.ToString());
-                                        result = FileSystemTaskResult.RetryableError;
-                                        break;
-                                    }
-                                }
-                                else
-                                {
-                                    break;
-                                }
-                            }
-                        }
-                    }
-
-                    break;
-
-                case FileSystemTask.OperationType.OnFolderPreDelete:
-                    // This code assumes that the current implementations of FileSystemVirtualizer will call either
-                    // the PreDelete or the Delete not both so if a new implementation starts calling both
-                    // this will need to be cleaned up to not duplicate the work that is being done.
-                    metadata.Add("virtualPath", gitUpdate.VirtualPath);
-                    if (this.newlyCreatedFileAndFolderPaths.Contains(gitUpdate.VirtualPath))
-                    {
-                        string fullPathToFolder = Path.Combine(this.context.Enlistment.WorkingDirectoryRoot, gitUpdate.VirtualPath);
-                        if (!this.context.FileSystem.DirectoryExists(fullPathToFolder))
-                        {
-                            result = this.TryRemoveModifiedPath(gitUpdate.VirtualPath, isFolder: true);
-                        }
-                        else
-                        {
-                            result = FileSystemTaskResult.Success;
-                        }
-                    }
-                    else
-                    {
-                        result = this.TryAddModifiedPath(gitUpdate.VirtualPath, isFolder: true);
-                    }
-
-                    break;
-
-                case FileSystemTask.OperationType.OnFolderDeleted:
-                    // This code assumes that the current implementations of FileSystemVirtualizer will call either
-                    // the PreDelete or the Delete not both so if a new implementation starts calling both
-                    // this will need to be cleaned up to not duplicate the work that is being done.
-                    metadata.Add("virtualPath", gitUpdate.VirtualPath);
-                    if (this.newlyCreatedFileAndFolderPaths.Contains(gitUpdate.VirtualPath))
-                    {
-                        result = this.TryRemoveModifiedPath(gitUpdate.VirtualPath, isFolder: true);
-                    }
-                    else
-                    {
-                        result = this.TryAddModifiedPath(gitUpdate.VirtualPath, isFolder: true);
-                    }
-
-                    break;
-
-                case FileSystemTask.OperationType.OnFolderFirstWrite:
-                    result = FileSystemTaskResult.Success;
-                    break;
-
-                case FileSystemTask.OperationType.OnIndexWriteRequiringModifiedPathsValidation:
-                    result = this.GitIndexProjection.AddMissingModifiedFiles();
-                    break;
-
-                case FileSystemTask.OperationType.OnPlaceholderCreationsBlockedForGit:
-                    this.GitIndexProjection.ClearNegativePathCacheIfPollutedByGit();
-                    result = FileSystemTaskResult.Success;
-                    break;
-
-                default:
-                    throw new InvalidOperationException("Invalid background operation");
-            }
-
-            if (result != FileSystemTaskResult.Success)
-            {
-                metadata.Add("Area", "ExecuteBackgroundOperation");
-                metadata.Add("Operation", gitUpdate.Operation.ToString());
-                metadata.Add(TracingConstants.MessageKey.WarningMessage, "Background operation failed");
-                metadata.Add(nameof(result), result.ToString());
-                this.context.Tracer.RelatedEvent(EventLevel.Warning, "FailedBackgroundOperation", metadata);
-            }
-
-            return result;
-        }
-
-        private FileSystemTaskResult TryRemoveModifiedPath(string virtualPath, bool isFolder)
-        {
-            if (!this.modifiedPaths.TryRemove(virtualPath, isFolder, out bool isRetryable))
-            {
-                return isRetryable ? FileSystemTaskResult.RetryableError : FileSystemTaskResult.FatalError;
-            }
-
-            this.newlyCreatedFileAndFolderPaths.TryRemove(virtualPath);
-
-            this.InvalidateGitStatusCache();
-            return FileSystemTaskResult.Success;
-        }
-
-        private FileSystemTaskResult TryAddModifiedPath(string virtualPath, bool isFolder)
-        {
-            if (!this.modifiedPaths.TryAdd(virtualPath, isFolder, out bool isRetryable))
-            {
-                return isRetryable ? FileSystemTaskResult.RetryableError : FileSystemTaskResult.FatalError;
-            }
-
-            this.InvalidateGitStatusCache();
-            return FileSystemTaskResult.Success;
-        }
-
-        private FileSystemTaskResult AddModifiedPathAndRemoveFromPlaceholderList(string virtualPath)
-        {
-            FileSystemTaskResult result = this.TryAddModifiedPath(virtualPath, isFolder: false);
-            if (result != FileSystemTaskResult.Success)
-            {
-                return result;
-            }
-
-            bool isFolder;
-            string fileName;
-
-            // We don't want to fill the placeholder list with deletes for files that are
-            // not in the projection so we make sure it is in the projection before removing.
-            if (this.GitIndexProjection.IsPathProjected(virtualPath, out fileName, out isFolder))
-            {
-                this.GitIndexProjection.RemoveFromPlaceholderList(virtualPath);
-            }
-
-            return result;
-        }
-
-        private FileSystemTaskResult PostBackgroundOperation()
-        {
-            this.modifiedPaths.WriteAllEntriesAndFlush();
-            this.gitStatusCache.RefreshAsynchronously();
-            return this.GitIndexProjection.CloseIndex();
-        }
-
-        private EventMetadata CreateEventMetadata(
-            string relativePath = null,
-            Exception exception = null)
-        {
-            EventMetadata metadata = new EventMetadata();
-            metadata.Add("Area", EtwArea);
-
-            if (relativePath != null)
-            {
-                metadata.Add(nameof(relativePath), relativePath);
-            }
-
-            if (exception != null)
-            {
-                metadata.Add("Exception", exception.ToString());
-            }
-
-            return metadata;
-        }
-
-        private class PlaceHolderCreateCounter
-        {
-            private long count;
-
-            public PlaceHolderCreateCounter()
-            {
-                this.count = 1;
-            }
-
-            public long Count
-            {
-                get { return this.count; }
-            }
-
-            public void Increment()
-            {
-                Interlocked.Increment(ref this.count);
-            }
-        }
-    }
-}
+                gitCommand.IsVerb(GitCommandLineParser.Verbs.UpdateIndex) ||
+                gitCommand.IsResetMixed();
+        }
+
+        private FileSystemTaskResult PreBackgroundOperation()
+        {
+            return this.GitIndexProjection.OpenIndexForRead();
+        }
+
+        private FileSystemTaskResult ExecuteBackgroundOperation(FileSystemTask gitUpdate)
+        {
+            EventMetadata metadata = new EventMetadata();
+
+            FileSystemTaskResult result;
+
+            switch (gitUpdate.Operation)
+            {
+                case FileSystemTask.OperationType.OnFileCreated:
+                case FileSystemTask.OperationType.OnFailedPlaceholderDelete:
+                case FileSystemTask.OperationType.OnFileHardLinkCreated:
+                case FileSystemTask.OperationType.OnFileSymLinkCreated:
+                    metadata.Add("virtualPath", gitUpdate.VirtualPath);
+                    result = this.AddModifiedPathAndRemoveFromPlaceholderList(gitUpdate.VirtualPath);
+                    break;
+
+                case FileSystemTask.OperationType.OnFileRenamed:
+                    metadata.Add("oldVirtualPath", gitUpdate.OldVirtualPath);
+                    metadata.Add("virtualPath", gitUpdate.VirtualPath);
+                    result = FileSystemTaskResult.Success;
+                    if (!string.IsNullOrEmpty(gitUpdate.OldVirtualPath) && !IsPathInsideDotGit(gitUpdate.OldVirtualPath))
+                    {
+                        if (this.newlyCreatedFileAndFolderPaths.Contains(gitUpdate.OldVirtualPath))
+                        {
+                            result = this.TryRemoveModifiedPath(gitUpdate.OldVirtualPath, isFolder: false);
+                        }
+                        else
+                        {
+                            result = this.AddModifiedPathAndRemoveFromPlaceholderList(gitUpdate.OldVirtualPath);
+                        }
+                    }
+
+                    if (result == FileSystemTaskResult.Success &&
+                        !string.IsNullOrEmpty(gitUpdate.VirtualPath) &&
+                        !IsPathInsideDotGit(gitUpdate.VirtualPath))
+                    {
+                        result = this.AddModifiedPathAndRemoveFromPlaceholderList(gitUpdate.VirtualPath);
+                    }
+
+                    break;
+
+                case FileSystemTask.OperationType.OnFilePreDelete:
+                    // This code assumes that the current implementations of FileSystemVirtualizer will call either
+                    // the PreDelete or the Delete not both so if a new implementation starts calling both
+                    // this will need to be cleaned up to not duplicate the work that is being done.
+                    metadata.Add("virtualPath", gitUpdate.VirtualPath);
+                    if (this.newlyCreatedFileAndFolderPaths.Contains(gitUpdate.VirtualPath))
+                    {
+                        string fullPathToFolder = Path.Combine(this.context.Enlistment.WorkingDirectoryRoot, gitUpdate.VirtualPath);
+                        if (!this.context.FileSystem.FileExists(fullPathToFolder))
+                        {
+                            result = this.TryRemoveModifiedPath(gitUpdate.VirtualPath, isFolder: false);
+                        }
+                        else
+                        {
+                            result = FileSystemTaskResult.Success;
+                        }
+                    }
+                    else
+                    {
+                        result = this.AddModifiedPathAndRemoveFromPlaceholderList(gitUpdate.VirtualPath);
+                    }
+
+                    break;
+
+                case FileSystemTask.OperationType.OnFileDeleted:
+                    // This code assumes that the current implementations of FileSystemVirtualizer will call either
+                    // the PreDelete or the Delete not both so if a new implementation starts calling both
+                    // this will need to be cleaned up to not duplicate the work that is being done.
+                    metadata.Add("virtualPath", gitUpdate.VirtualPath);
+                    if (this.newlyCreatedFileAndFolderPaths.Contains(gitUpdate.VirtualPath))
+                    {
+                        result = this.TryRemoveModifiedPath(gitUpdate.VirtualPath, isFolder: false);
+                    }
+                    else
+                    {
+                        result = this.AddModifiedPathAndRemoveFromPlaceholderList(gitUpdate.VirtualPath);
+                    }
+
+                    break;
+
+                case FileSystemTask.OperationType.OnFileOverwritten:
+                case FileSystemTask.OperationType.OnFileSuperseded:
+                case FileSystemTask.OperationType.OnFileConvertedToFull:
+                case FileSystemTask.OperationType.OnFailedPlaceholderUpdate:
+                    metadata.Add("virtualPath", gitUpdate.VirtualPath);
+                    result = this.AddModifiedPathAndRemoveFromPlaceholderList(gitUpdate.VirtualPath);
+                    break;
+
+                case FileSystemTask.OperationType.OnFolderCreated:
+                    metadata.Add("virtualPath", gitUpdate.VirtualPath);
+                    result = this.TryAddModifiedPath(gitUpdate.VirtualPath, isFolder: true);
+                    break;
+
+                case FileSystemTask.OperationType.OnFolderRenamed:
+                    result = FileSystemTaskResult.Success;
+                    metadata.Add("oldVirtualPath", gitUpdate.OldVirtualPath);
+                    metadata.Add("virtualPath", gitUpdate.VirtualPath);
+
+                    if (!string.IsNullOrEmpty(gitUpdate.OldVirtualPath) &&
+                        this.newlyCreatedFileAndFolderPaths.Contains(gitUpdate.OldVirtualPath))
+                    {
+                        result = this.TryRemoveModifiedPath(gitUpdate.OldVirtualPath, isFolder: true);
+                    }
+
+                    // An empty destination path means the folder was renamed to somewhere outside of the repo
+                    // Note that only full folders can be moved\renamed, and so there will already be a recursive
+                    // sparse-checkout entry for the virtualPath of the folder being moved (meaning that no 
+                    // additional work is needed for any files\folders inside the folder being moved)
+                    if (result == FileSystemTaskResult.Success && !string.IsNullOrEmpty(gitUpdate.VirtualPath))
+                    {
+                        result = this.TryAddModifiedPath(gitUpdate.VirtualPath, isFolder: true);
+                        if (result == FileSystemTaskResult.Success)
+                        {
+                            this.newlyCreatedFileAndFolderPaths.Add(gitUpdate.VirtualPath);
+
+                            Queue<string> relativeFolderPaths = new Queue<string>();
+                            relativeFolderPaths.Enqueue(gitUpdate.VirtualPath);
+
+                            // Remove old paths from modified paths if in the newly created list
+                            while (relativeFolderPaths.Count > 0)
+                            {
+                                string folderPath = relativeFolderPaths.Dequeue();
+                                if (result == FileSystemTaskResult.Success)
+                                {
+                                    try
+                                    {
+                                        foreach (DirectoryItemInfo itemInfo in this.context.FileSystem.ItemsInDirectory(Path.Combine(this.context.Enlistment.WorkingDirectoryRoot, folderPath)))
+                                        {
+                                            string itemVirtualPath = Path.Combine(folderPath, itemInfo.Name);
+                                            string oldItemVirtualPath = gitUpdate.OldVirtualPath + itemVirtualPath.Substring(gitUpdate.VirtualPath.Length);
+
+                                            this.newlyCreatedFileAndFolderPaths.Add(itemVirtualPath);
+                                            if (this.newlyCreatedFileAndFolderPaths.Contains(oldItemVirtualPath))
+                                            {
+                                                result = this.TryRemoveModifiedPath(oldItemVirtualPath, isFolder: itemInfo.IsDirectory);
+                                            }
+
+                                            if (itemInfo.IsDirectory)
+                                            {
+                                                relativeFolderPaths.Enqueue(itemVirtualPath);
+                                            }
+                                        }
+                                    }
+                                    catch (DirectoryNotFoundException)
+                                    {
+                                        // DirectoryNotFoundException can occur when the renamed folder (or one of its children) is
+                                        // deleted prior to the background thread running
+                                        EventMetadata exceptionMetadata = new EventMetadata();
+                                        exceptionMetadata.Add("Area", "ExecuteBackgroundOperation");
+                                        exceptionMetadata.Add("Operation", gitUpdate.Operation.ToString());
+                                        exceptionMetadata.Add("oldVirtualPath", gitUpdate.OldVirtualPath);
+                                        exceptionMetadata.Add("virtualPath", gitUpdate.VirtualPath);
+                                        exceptionMetadata.Add(TracingConstants.MessageKey.InfoMessage, "DirectoryNotFoundException while traversing folder path");
+                                        exceptionMetadata.Add("folderPath", folderPath);
+                                        this.context.Tracer.RelatedEvent(EventLevel.Informational, "DirectoryNotFoundWhileUpdatingModifiedPaths", exceptionMetadata);
+                                    }
+                                    catch (IOException e)
+                                    {
+                                        metadata.Add("Details", "IOException while traversing folder path");
+                                        metadata.Add("folderPath", folderPath);
+                                        metadata.Add("Exception", e.ToString());
+                                        result = FileSystemTaskResult.RetryableError;
+                                        break;
+                                    }
+                                    catch (UnauthorizedAccessException e)
+                                    {
+                                        metadata.Add("Details", "UnauthorizedAccessException while traversing folder path");
+                                        metadata.Add("folderPath", folderPath);
+                                        metadata.Add("Exception", e.ToString());
+                                        result = FileSystemTaskResult.RetryableError;
+                                        break;
+                                    }
+                                }
+                                else
+                                {
+                                    break;
+                                }
+                            }
+                        }
+                    }
+
+                    break;
+
+                case FileSystemTask.OperationType.OnFolderPreDelete:
+                    // This code assumes that the current implementations of FileSystemVirtualizer will call either
+                    // the PreDelete or the Delete not both so if a new implementation starts calling both
+                    // this will need to be cleaned up to not duplicate the work that is being done.
+                    metadata.Add("virtualPath", gitUpdate.VirtualPath);
+                    if (this.newlyCreatedFileAndFolderPaths.Contains(gitUpdate.VirtualPath))
+                    {
+                        string fullPathToFolder = Path.Combine(this.context.Enlistment.WorkingDirectoryRoot, gitUpdate.VirtualPath);
+                        if (!this.context.FileSystem.DirectoryExists(fullPathToFolder))
+                        {
+                            result = this.TryRemoveModifiedPath(gitUpdate.VirtualPath, isFolder: true);
+                        }
+                        else
+                        {
+                            result = FileSystemTaskResult.Success;
+                        }
+                    }
+                    else
+                    {
+                        result = this.TryAddModifiedPath(gitUpdate.VirtualPath, isFolder: true);
+                    }
+
+                    break;
+
+                case FileSystemTask.OperationType.OnFolderDeleted:
+                    // This code assumes that the current implementations of FileSystemVirtualizer will call either
+                    // the PreDelete or the Delete not both so if a new implementation starts calling both
+                    // this will need to be cleaned up to not duplicate the work that is being done.
+                    metadata.Add("virtualPath", gitUpdate.VirtualPath);
+                    if (this.newlyCreatedFileAndFolderPaths.Contains(gitUpdate.VirtualPath))
+                    {
+                        result = this.TryRemoveModifiedPath(gitUpdate.VirtualPath, isFolder: true);
+                    }
+                    else
+                    {
+                        result = this.TryAddModifiedPath(gitUpdate.VirtualPath, isFolder: true);
+                    }
+
+                    break;
+
+                case FileSystemTask.OperationType.OnFolderFirstWrite:
+                    result = FileSystemTaskResult.Success;
+                    break;
+
+                case FileSystemTask.OperationType.OnIndexWriteRequiringModifiedPathsValidation:
+                    result = this.GitIndexProjection.AddMissingModifiedFiles();
+                    break;
+
+                case FileSystemTask.OperationType.OnPlaceholderCreationsBlockedForGit:
+                    this.GitIndexProjection.ClearNegativePathCacheIfPollutedByGit();
+                    result = FileSystemTaskResult.Success;
+                    break;
+
+                default:
+                    throw new InvalidOperationException("Invalid background operation");
+            }
+
+            if (result != FileSystemTaskResult.Success)
+            {
+                metadata.Add("Area", "ExecuteBackgroundOperation");
+                metadata.Add("Operation", gitUpdate.Operation.ToString());
+                metadata.Add(TracingConstants.MessageKey.WarningMessage, "Background operation failed");
+                metadata.Add(nameof(result), result.ToString());
+                this.context.Tracer.RelatedEvent(EventLevel.Warning, "FailedBackgroundOperation", metadata);
+            }
+
+            return result;
+        }
+
+        private FileSystemTaskResult TryRemoveModifiedPath(string virtualPath, bool isFolder)
+        {
+            if (!this.modifiedPaths.TryRemove(virtualPath, isFolder, out bool isRetryable))
+            {
+                return isRetryable ? FileSystemTaskResult.RetryableError : FileSystemTaskResult.FatalError;
+            }
+
+            this.newlyCreatedFileAndFolderPaths.TryRemove(virtualPath);
+
+            this.InvalidateGitStatusCache();
+            return FileSystemTaskResult.Success;
+        }
+
+        private FileSystemTaskResult TryAddModifiedPath(string virtualPath, bool isFolder)
+        {
+            if (!this.modifiedPaths.TryAdd(virtualPath, isFolder, out bool isRetryable))
+            {
+                return isRetryable ? FileSystemTaskResult.RetryableError : FileSystemTaskResult.FatalError;
+            }
+
+            this.InvalidateGitStatusCache();
+            return FileSystemTaskResult.Success;
+        }
+
+        private FileSystemTaskResult AddModifiedPathAndRemoveFromPlaceholderList(string virtualPath)
+        {
+            FileSystemTaskResult result = this.TryAddModifiedPath(virtualPath, isFolder: false);
+            if (result != FileSystemTaskResult.Success)
+            {
+                return result;
+            }
+
+            bool isFolder;
+            string fileName;
+
+            // We don't want to fill the placeholder list with deletes for files that are
+            // not in the projection so we make sure it is in the projection before removing.
+            if (this.GitIndexProjection.IsPathProjected(virtualPath, out fileName, out isFolder))
+            {
+                this.GitIndexProjection.RemoveFromPlaceholderList(virtualPath);
+            }
+
+            return result;
+        }
+
+        private FileSystemTaskResult PostBackgroundOperation()
+        {
+            this.modifiedPaths.WriteAllEntriesAndFlush();
+            this.gitStatusCache.RefreshAsynchronously();
+            return this.GitIndexProjection.CloseIndex();
+        }
+
+        private EventMetadata CreateEventMetadata(
+            string relativePath = null,
+            Exception exception = null)
+        {
+            EventMetadata metadata = new EventMetadata();
+            metadata.Add("Area", EtwArea);
+
+            if (relativePath != null)
+            {
+                metadata.Add(nameof(relativePath), relativePath);
+            }
+
+            if (exception != null)
+            {
+                metadata.Add("Exception", exception.ToString());
+            }
+
+            return metadata;
+        }
+
+        private class PlaceHolderCreateCounter
+        {
+            private long count;
+
+            public PlaceHolderCreateCounter()
+            {
+                this.count = 1;
+            }
+
+            public long Count
+            {
+                get { return this.count; }
+            }
+
+            public void Increment()
+            {
+                Interlocked.Increment(ref this.count);
+            }
+        }
+    }
+}
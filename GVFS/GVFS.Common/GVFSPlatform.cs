﻿using GVFS.Common.FileSystem;
using GVFS.Common.Git;
using GVFS.Common.Tracing;
using System;
using System.Collections.Generic;
using System.IO;
using System.IO.Pipes;

namespace GVFS.Common
{
    public abstract class GVFSPlatform
    {
        public GVFSPlatform(string executableExtension, string installerExtension, UnderConstructionFlags underConstruction)
        {
            this.Constants = new GVFSPlatformConstants(executableExtension, installerExtension);
            this.UnderConstruction = underConstruction;
        }

        public static GVFSPlatform Instance { get; private set; }

        public abstract IKernelDriver KernelDriver { get; }
        public abstract IGitInstallation GitInstallation { get; }
        public abstract IDiskLayoutUpgradeData DiskLayoutUpgrade { get; }
        public abstract IPlatformFileSystem FileSystem { get; }

        public GVFSPlatformConstants Constants { get; }
        public UnderConstructionFlags UnderConstruction { get; }

        public static void Register(GVFSPlatform platform)
        {
            if (GVFSPlatform.Instance != null)
            {
                throw new InvalidOperationException("Cannot register more than one platform");
            }

            GVFSPlatform.Instance = platform;
        }

        public abstract void StartBackgroundProcess(ITracer tracer, string programName, string[] args);
        public abstract bool IsProcessActive(int processId);
        public abstract void IsServiceInstalledAndRunning(string name, out bool installed, out bool running);
        public abstract string GetNamedPipeName(string enlistmentRoot);
        public abstract NamedPipeServerStream CreatePipeByName(string pipeName);

        public abstract string GetOSVersionInformation();
        public abstract void InitializeEnlistmentACLs(string enlistmentPath);
        public abstract bool IsElevated();
        public abstract string GetCurrentUser();
        public abstract void ConfigureVisualStudio(string gitBinPath, ITracer tracer);

        public abstract bool TryGetGVFSHooksPathAndVersion(out string hooksPaths, out string hooksVersion, out string error);
        public abstract bool TryInstallGitCommandHooks(GVFSContext context, string executingDirectory, string hookName, string commandHookPath, out string errorMessage);

<<<<<<< HEAD
        public abstract IEnumerable<EventListener> CreateTelemetryListeners(string providerName, string enlistmentId, string mountId);
=======
        public abstract bool TryVerifyAuthenticodeSignature(string path, out string subject, out string issuer, out string error);

        public abstract InProcEventListener CreateTelemetryListenerIfEnabled(string providerName, string enlistmentId, string mountId);
>>>>>>> f3339e72

        public abstract Dictionary<string, string> GetPhysicalDiskInfo(string path, bool sizeStatsOnly);

        public abstract bool IsConsoleOutputRedirectedToFile();
        public abstract bool TryGetGVFSEnlistmentRoot(string directory, out string enlistmentRoot, out string errorMessage);

        public abstract bool IsGitStatusCacheSupported();

        public abstract FileBasedLock CreateFileBasedLock(
            PhysicalFileSystem fileSystem,
            ITracer tracer,
            string lockPath);

        public bool TryGetNormalizedPathRoot(string path, out string pathRoot, out string errorMessage)
        {
            pathRoot = null;
            errorMessage = null;
            string normalizedPath = null;

            if (!this.FileSystem.TryGetNormalizedPath(path, out normalizedPath, out errorMessage))
            {
                return false;
            }

            pathRoot = Path.GetPathRoot(normalizedPath);
            return true;
        }

        public class GVFSPlatformConstants
        {
            public static readonly char PathSeparator = Path.DirectorySeparatorChar;

            public GVFSPlatformConstants(string executableExtension, string installerExtension)
            {
                this.ExecutableExtension = executableExtension;
                this.InstallerExtension = installerExtension;
            }

            public string ExecutableExtension { get; }
            public string InstallerExtension { get; }

            public string GVFSExecutableName
            {
                get { return "GVFS" + this.ExecutableExtension; }
            }

            public string GVFSHooksExecutableName
            {
                get { return "GVFS.Hooks" + this.ExecutableExtension; }
            }

            public string GVFSReadObjectHookExecutableName
            {
                get { return "GVFS.ReadObjectHook" + this.ExecutableExtension; }
            }

            public string GVFSVirtualFileSystemHookExecutableName
            {
                get { return "GVFS.VirtualFileSystemHook" + this.ExecutableExtension; }
            }

            public string GVFSPostIndexChangedHookExecutableName
            {
                get { return "GVFS.PostIndexChangedHook" + this.ExecutableExtension; }
            }

            public string MountExecutableName
            {
                get { return "GVFS.Mount" + this.ExecutableExtension; }
            }

            public string GVFSUpgraderExecutableName
            {
                get { return "GVFS.Upgrader" + this.ExecutableExtension;  }
            }
        }

        public class UnderConstructionFlags
        {
            public UnderConstructionFlags(
                bool supportsGVFSService = true,
                bool supportsGVFSUpgrade = true,
                bool supportsGVFSConfig = true,
                bool supportsKernelLogs = true,
                bool requiresDeprecatedGitHooksLoader = false)
            {
                this.SupportsGVFSService = supportsGVFSService;
                this.SupportsGVFSUpgrade = supportsGVFSUpgrade;
                this.SupportsGVFSConfig = supportsGVFSConfig;
                this.SupportsKernelLogs = supportsKernelLogs;
                this.RequiresDeprecatedGitHooksLoader = requiresDeprecatedGitHooksLoader;
            }

            public bool SupportsGVFSService { get; }
            public bool SupportsGVFSUpgrade { get; }
            public bool SupportsGVFSConfig { get; }
            public bool SupportsKernelLogs { get; }
            public bool RequiresDeprecatedGitHooksLoader { get; }
        }
    }
}
<|MERGE_RESOLUTION|>--- conflicted
+++ resolved
@@ -51,13 +51,9 @@
         public abstract bool TryGetGVFSHooksPathAndVersion(out string hooksPaths, out string hooksVersion, out string error);
         public abstract bool TryInstallGitCommandHooks(GVFSContext context, string executingDirectory, string hookName, string commandHookPath, out string errorMessage);
 
-<<<<<<< HEAD
         public abstract IEnumerable<EventListener> CreateTelemetryListeners(string providerName, string enlistmentId, string mountId);
-=======
+
         public abstract bool TryVerifyAuthenticodeSignature(string path, out string subject, out string issuer, out string error);
-
-        public abstract InProcEventListener CreateTelemetryListenerIfEnabled(string providerName, string enlistmentId, string mountId);
->>>>>>> f3339e72
 
         public abstract Dictionary<string, string> GetPhysicalDiskInfo(string path, bool sizeStatsOnly);
 
@@ -158,4 +154,4 @@
             public bool RequiresDeprecatedGitHooksLoader { get; }
         }
     }
-}
+}